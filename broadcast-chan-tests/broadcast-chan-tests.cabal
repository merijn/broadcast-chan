Cabal-Version:      2.2
Name:               broadcast-chan-tests
Version:            0.3.0

Homepage:           https://github.com/merijn/broadcast-chan
Bug-Reports:        https://github.com/merijn/broadcast-chan/issues

Author:             Merijn Verstraaten
Maintainer:         Merijn Verstraaten <merijn@inconsistent.nl>
Copyright:          Copyright © 2014-2021 Merijn Verstraaten

License:            BSD-3-Clause
License-File:       LICENSE

Category:           System
Build-Type:         Simple
Tested-With:        GHC == 8.0.2, GHC == 8.2.2, GHC == 8.4.4, GHC == 8.6.5,
                    GHC == 8.8.4, GHC == 8.10.7, GHC == 9.0.1, GHC == 9.2.4,
                    GHC == 9.4.1

Extra-Source-Files: CHANGELOG.md

Synopsis:           Helpers for generating tests for broadcast-chan

Description:
    Provides helpers for implementing the streaming/concurrency tests used by
    broadcast-chan, broadcast-chan-conduit, and broadcast-chan-pipes.

Library
  Default-Language:     Haskell2010
  GHC-Options:          -Wall -O2 -Wno-unused-do-bind
  Exposed-Modules:      BroadcastChan.Test

  Other-Extensions:     DeriveDataTypeable
                        ScopedTypeVariables
                        Trustworthy

  Build-Depends:        base >= 4.8 && < 4.18
               ,        async >= 2.1 && < 2.3
               ,        broadcast-chan == 0.3.0
               ,        clock >= 0.7 && < 0.9
               ,        containers >= 0.4 && < 0.7
               ,        optparse-applicative >= 0.12 && < 0.18
               ,        paramtree >= 0.1.1 && < 0.2
               ,        stm >= 2.4 && < 2.6
               ,        tagged == 0.8.*
               ,        tasty >= 0.11 && < 1.5
               ,        tasty-golden >= 2.0 && < 2.4
               ,        tasty-hunit >= 0.9 && < 0.11
               ,        tasty-travis >= 0.2 && < 0.3
               ,        temporary >= 1.2 && < 1.4
<<<<<<< HEAD
               ,        text >= 1.0 && < 2.1
=======
               ,        text >= 1.0 && < 1.3 || ^>= 2.0
>>>>>>> ddd31d1c

  if impl(ghc <= 7.10)
    Build-Depends:      transformers >= 0.2 && < 0.7

Test-Suite basic
  Default-Language:     Haskell2010
  Type:                 exitcode-stdio-1.0
  Main-Is:              Basic.hs
  GHC-Options:          -Wall -threaded -Wno-unused-do-bind -with-rtsopts=-qg
  Hs-Source-Dirs:       tests
  Build-Depends:        base
               ,        broadcast-chan
               ,        broadcast-chan-tests
               ,        foldl >= 1.4 && < 1.5
               ,        monad-loops >= 0.4.3 && < 0.5
               ,        random >= 1.1 && < 1.3

Test-Suite basic-unthreaded
  Default-Language:     Haskell2010
  Type:                 exitcode-stdio-1.0
  Main-Is:              Basic.hs
  GHC-Options:          -Wall -Wno-unused-do-bind
  Hs-Source-Dirs:       tests
  Build-Depends:        base
               ,        broadcast-chan
               ,        broadcast-chan-tests
               ,        foldl >= 1.4 && < 1.5
               ,        monad-loops >= 0.4.3 && < 0.5
               ,        random >= 1.1 && < 1.3

Test-Suite parallel-io
  Default-Language:     Haskell2010
  Type:                 exitcode-stdio-1.0
  Main-Is:              IOTest.hs
  GHC-Options:          -Wall -O2 -Wno-unused-do-bind -threaded -with-rtsopts=-qg
  Hs-Source-Dirs:       tests
  Build-Depends:        base
               ,        broadcast-chan
               ,        broadcast-chan-tests
               ,        containers >= 0.4 && < 0.7

Source-Repository head
  Type:     git
  Location: ssh://github.com:merijn/broadcast-chan.git<|MERGE_RESOLUTION|>--- conflicted
+++ resolved
@@ -49,11 +49,7 @@
                ,        tasty-hunit >= 0.9 && < 0.11
                ,        tasty-travis >= 0.2 && < 0.3
                ,        temporary >= 1.2 && < 1.4
-<<<<<<< HEAD
-               ,        text >= 1.0 && < 2.1
-=======
                ,        text >= 1.0 && < 1.3 || ^>= 2.0
->>>>>>> ddd31d1c
 
   if impl(ghc <= 7.10)
     Build-Depends:      transformers >= 0.2 && < 0.7
