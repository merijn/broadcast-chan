--- conflicted
+++ resolved
@@ -1,10 +1,6 @@
 Cabal-Version:      2.2
 Name:               broadcast-chan
-<<<<<<< HEAD
 Version:            0.3.0
-=======
-Version:            0.2.1.2
->>>>>>> 14acd315
 
 Homepage:           https://github.com/merijn/broadcast-chan
 Bug-Reports:        https://github.com/merijn/broadcast-chan/issues
