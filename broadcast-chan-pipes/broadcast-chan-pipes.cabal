--- conflicted
+++ resolved
@@ -38,13 +38,8 @@
                         Safe
                         ScopedTypeVariables
 
-<<<<<<< HEAD
-  Build-Depends:        base >= 4.8 && < 4.17
+  Build-Depends:        base >= 4.8 && < 4.18
                ,        broadcast-chan == 0.3.0.*
-=======
-  Build-Depends:        base >= 4.8 && < 4.18
-               ,        broadcast-chan == 0.2.1.2
->>>>>>> ddd31d1c
                ,        pipes >= 4.1.6 && < 4.4
                ,        pipes-safe >= 2.2 && < 2.4
 
