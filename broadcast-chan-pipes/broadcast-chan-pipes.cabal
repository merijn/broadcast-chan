Cabal-Version:      2.2
Name:               broadcast-chan-pipes
<<<<<<< HEAD
Version:            0.3.0
=======
Version:            0.2.1.1
>>>>>>> 14acd315

Homepage:           https://github.com/merijn/broadcast-chan
Bug-Reports:        https://github.com/merijn/broadcast-chan/issues

Author:             Merijn Verstraaten
Maintainer:         Merijn Verstraaten <merijn@inconsistent.nl>
Copyright:          Copyright © 2014-2021 Merijn Verstraaten

License:            BSD-3-Clause
License-File:       LICENSE

Category:           System
Build-Type:         Simple
Tested-With:        GHC == 8.0.2, GHC == 8.2.2, GHC == 8.4.4, GHC == 8.6.5,
                    GHC == 8.8.4, GHC == 8.10.7, GHC == 9.0.1, GHC == 9.2.1

Synopsis:           Pipes-based parallel streaming code for broadcast-chan

Description:
    __WARNING:__ While the code in this library should be fairly stable and
    production, the API is something I'm still working on. API changes will
    follow the PVP, but __expect__ breaking API changes in future versions!

Library
  Default-Language:     Haskell2010
  GHC-Options:          -Wall -O2 -Wno-unused-do-bind
  Exposed-Modules:      BroadcastChan.Pipes
                        BroadcastChan.Pipes.Throw
  Other-Modules:        BroadcastChan.Pipes.Internal

  Other-Extensions:     NamedFieldPuns
                        Safe
                        ScopedTypeVariables

<<<<<<< HEAD
  Build-Depends:        base >= 4.8 && < 4.15
               ,        broadcast-chan == 0.3.0.*
=======
  Build-Depends:        base >= 4.8 && < 4.17
               ,        broadcast-chan == 0.2.1.2
>>>>>>> 14acd315
               ,        pipes >= 4.1.6 && < 4.4
               ,        pipes-safe >= 2.2 && < 2.4

Test-Suite pipes
  Default-Language:     Haskell2010
  Type:                 exitcode-stdio-1.0
  Main-Is:              PipeTest.hs
  GHC-Options:          -Wall -Wno-unused-do-bind -threaded -with-rtsopts=-qg
  Hs-Source-Dirs:       tests
  Build-Depends:        base
               ,        broadcast-chan-pipes
               ,        broadcast-chan-tests
               ,        containers >= 0.4 && < 0.7
               ,        foldl >= 1.0.4 && < 1.5
               ,        pipes >= 4.1.6 && < 4.4
               ,        pipes-safe >= 2.2 && < 2.4

Source-Repository head
  Type:     git
  Location: ssh://github.com:merijn/broadcast-chan.git<|MERGE_RESOLUTION|>--- conflicted
+++ resolved
@@ -1,10 +1,6 @@
 Cabal-Version:      2.2
 Name:               broadcast-chan-pipes
-<<<<<<< HEAD
 Version:            0.3.0
-=======
-Version:            0.2.1.1
->>>>>>> 14acd315
 
 Homepage:           https://github.com/merijn/broadcast-chan
 Bug-Reports:        https://github.com/merijn/broadcast-chan/issues
@@ -39,13 +35,8 @@
                         Safe
                         ScopedTypeVariables
 
-<<<<<<< HEAD
-  Build-Depends:        base >= 4.8 && < 4.15
+  Build-Depends:        base >= 4.8 && < 4.17
                ,        broadcast-chan == 0.3.0.*
-=======
-  Build-Depends:        base >= 4.8 && < 4.17
-               ,        broadcast-chan == 0.2.1.2
->>>>>>> 14acd315
                ,        pipes >= 4.1.6 && < 4.4
                ,        pipes-safe >= 2.2 && < 2.4
 
