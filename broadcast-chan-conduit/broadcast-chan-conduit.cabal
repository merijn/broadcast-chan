--- conflicted
+++ resolved
@@ -39,13 +39,8 @@
                         ScopedTypeVariables
                         Trustworthy
 
-<<<<<<< HEAD
-  Build-Depends:        base >= 4.8 && < 4.17
-               ,        broadcast-chan == 0.3.0.*
-=======
   Build-Depends:        base >= 4.8 && < 4.18
                ,        broadcast-chan == 0.2.1.2
->>>>>>> ddd31d1c
                ,        conduit >= 1.2 && < 1.4
                ,        resourcet >= 1.1 && < 1.3
                ,        transformers >= 0.2 && < 0.7
